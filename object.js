(function(exports) {
'use strict';

const NameSpace = require('es6lib/namespace').NameSpace;

/**
 * Deeply freezes an object structure by crawling the objects enumerable own properties (Object.keys()).
 * Can handles cyclic structures.
 * @param  {object}  object  An object that is part of the structure to freeze.
 * @return {object}          The object passed in.
 */
const deepFreeze = exports.deepFreeze = function deepFreeze(object) {
	const done = new WeakSet;
	(function doIt(object) {
		if (typeof object !== 'object' || object === null || done.has(object)) { return; }
		done.add(object);
		Object.freeze(object);
		Object.keys(object).forEach(function(key) { doIt(object[key]); });
	})(object);
	return object;
};

/**
 * Checks the type of build in objects, e.g. 'Object', 'Date', 'Array', ...
 * @param  {object}  object           Object to check
 * @param  {string}  constructorName  Name of the (native) constructor Function
 * @return {bool}                     true, if object is instance of the constructor
 */
const checkNativeType = exports.checkNativeType = function checkNativeType(object, constructorName) {
	return Object.prototype.toString.call(object).indexOf(constructorName, 8) === 8;
};

/**
 * Deeply copies the enumerable own property values from one object to an other.
 * If a property is an object of a not build-in type (i.e. not a Date, Window, Element, etc.),
 * it's properties will recursively copied to ether the existing property value on target
 * or an new object (or Array if the source property is an Array).
 * Build-in types will not be cloned but simply assigned to the clone.
 * Can NOT handle cyclic structures (of none-native objects).
 * @return {object}          target
 */
const copyProperties = exports.copyProperties = function copyProperties(target, source) {
	source && Object.keys(source).forEach(function(key) {
		if (checkNativeType(source[key], "Object")) {
			!target[key] && (target[key] = { });
			copyProperties(target[key], source[key]);
		} else if (Array.isArray(source[key])) {
			!target[key] && (target[key] = [ ]);
			copyProperties(target[key], source[key]);
		} else {
			target[key] = source[key];
		}
	});
	return target;
};

/**
 * Same as copyProperties but can handle cyclic structures.
 */
const cloneOnto = exports.cloneOnto = function cloneOnto(target, source) {
	const done = new WeakMap([ [ source, target, ], ]);
	source && (function doIt(target, source) {
		Object.keys(source).forEach(function(key) {
			const sourceValue = source[key];
			if (checkNativeType(sourceValue, "Object")) {
				const targetValue = done.get(sourceValue);
				if (targetValue) {
					target[key] = targetValue;
				} else {
					!target[key] && (target[key] = { });
					doIt(target[key], sourceValue);
				}
			} else if (Array.isArray(sourceValue)) {
				const targetValue = done.get(sourceValue);
				if (targetValue) {
					target[key] = targetValue;
				} else {
					!target[key] && (target[key] = [ ]);
					doIt(target[key], sourceValue);
				}
			} else {
				target[key] = sourceValue;
			}
		});
	})(target, source);
	return target;
};

/**
 * Same as copyProperties except that assignments will fail silently, instead of throwing.
 */
const tryCopyProperties = exports.tryCopyProperties = function tryCopyProperties(target, source) {
	source && Object.keys(source).forEach(function(key) {
		if (checkNativeType(source[key], "Object")) {
			try { !target[key] && (target[key] = { }); } catch (e) { }
			tryCopyProperties(target[key], source[key]);
		} else if (Array.isArray(source[key])) {
			try { !target[key] && (target[key] = { }); } catch (e) { }
			tryCopyProperties(target[key], source[key]);
		} else {
			try { target[key] = source[key]; } catch (e) { }
		}
	});
	return target;
};

/**
 * Set 'value' as enumerable but unconfigurable and unwritable property 'key' of 'object'.
 * @return {object}   The value that was set.
 */
const setConst = exports.setConst = function setConst(object, key, value) {
	Object.defineProperty(object, key, { value: value, enumerable: true, });
	return value;
};

/**
 * Set 'value' as unenumerable but configurable and writable property 'key' of 'object'.
 * @return {object}   The value that was set.
 */
const setHidden = exports.setHidden = function setHidden(object, key, value) {
	Object.defineProperty(object, key, { value: value, configurable: true, writable: true, });
	return value;
};

/**
 * Set 'value' as unenumerable, unconfigurable and unwritable property 'key' of 'object'.
 * @return {object}   The value that was set.
 */
const setHiddenConst = exports.setHiddenConst = function setHiddenConst(object, key, value) {
	Object.defineProperty(object, key, { value: value, });
	return value;
};

/**
 * Copies the complete descriptors of the enumerable own properties from one object to an other.
 * @return {object}      The target object.
 */
const assignDescriptors = exports.assignDescriptors = function(to, from) {
	Object.keys(from).forEach(function(key) {
		Object.defineProperty(to, key, Object.getOwnPropertyDescriptor(from, key));
	});
	return to;
};

const ClassMap = new WeakMap;

const ClassPrivate = {

	getSuper: function(extend) {
		if (!extend) { return; }
		if (typeof extend === 'function') {
			this.extendMode = '__proto__';
			return this.super = extend;
		}
		const _this = this;
		if (![ 'public', 'protected', 'private', ].some(function(mode) {
			_this.extendMode = mode;
			_this.super = ClassMap.get(extend[mode]);
			return true;
		})) {
			this.extendMode = '';
		}
	},

	getNameSpaces: function() {
		const _super = this.super;
		this.hasPublic = !!this.getPublic || this.extendMode === 'public' && (_super.hasPublic) || this.extendMode === '__proto__' ;
		this.hasProtected = !!this.getProtected || this.extendMode === 'protected' && (_super.hasPublic || _super.hasProtected) || this.extendMode === 'public' && (_super.hasProtected);
		this.hasPrivate = !!this.getPrivate || this.extendMode === 'private' && (_super.hasPublic || _super.hasProtected);
		this.Public = this.hasProtected || this.hasPrivate ?  new NameSpace : idFunction;
		this.Protected = this.hasProtected ?  new NameSpace : idFunction;
		this.Private = this.hasPrivate ?  new NameSpace : idFunction;
	},

	getMethods: function() {
		this.public = this.getPublic && copyPublicProperties({ }, this.getPublic(this.Private, this.Protected, this.Public), this.const) || { };
		this.protected = this.getProtected && this.getProtected(this.Private, this.Protected, this.Public);
		this.private = this.getPrivate && this.getPrivate(this.Private, this.Protected, this.Public);
		switch (this.extendMode) {
			case 'private': {
				this.private = assignDescriptors(this.private || { }, this.super.asProtected());
			} break;
			case 'protected': {
				this.protected = assignDescriptors(this.protected || { }, this.super.asProtected());
			} break;
			case 'public': {
				this.public = copyPublicProperties(Object.create(this.super.public), this.public, this.const);
<<<<<<< HEAD
				this.protected && this.super.protected && (this.protected = assignDescriptors(this.protected, this.super.protected));
=======
				this.protected = assignDescriptors(this.protected || { }, this.super.protected);
>>>>>>> 07d3f681
			} break;
			case '__proto__': {
				this.public = copyPublicProperties(Object.create(this.super.prototype), this.public, this.const);
			} break;
		}
	},

	asProtected: function() {
		if (this._asProtected) { return this._asProtected; }
		const patent = this.super ? this.super.asProtected() : { };
		return this._asProtected = assignDescriptors(assignDescriptors(parent, this.protected), this.public);
	},

	getConstructorFor: function(_Protected, _Public) {
		const constructor = this.constructor, _private = this.private || Object.prototype, _protected = this.protected || Object.prototype;
		const Public = this.Public, Protected = this.Protected, Private = this.Private;
		return function() {
			const __private = Object.create(_private);
			const __protected = _Protected ? _Protected(this, Object.create(_protected)) : __private;
			const __public = _Public ? this : __protected;
			Public(__protected, __public); Public(__private, __public);
			Protected(__public, __protected); Protected(__private, __protected);
			Private(__public, __private); Private(__protected, __private);
			const ret = constructor.apply(__public, arguments);
			return typeof ret === 'object' ? ret : __public;
		};
	},

	getConstructor: function(constructor) {
		switch (this.extendMode) {
			case 'private': {
				this.Super = this.super.getConstructorFor();
			} break;
			case 'protected': {
				this.Super = this.super.getConstructorFor(this.Protected);
			} break;
			case 'public': {
				this.Super = this.super.getConstructorFor(this.Protected, this.Public);
			} break;
			case '__proto__': {
				this.Super = this.super;
			} break;
			default: {
				this.Super = idFunction;
			}
		}
		this.constructor = constructor(this.Super, this.Private, this.Protected, this.Public);
		const Constructor = this.Constructor = this.getConstructorFor(this.Protected, this.Public);
		Constructor.class = this; // TODO: remove

		Constructor.prototype = copyPublicProperties(this.public, { _constructor: Constructor, }, this.const);
		/*Object.defineProperty(Constructor, 'prototype', {
			configurable: this.const,
			enumerable: false,
		});*/
		this.const === 'freeze' && Object.freeze(this.public);
		this.static && copyPublicProperties(Constructor, this.static, this.const);
		this.const === 'freeze' && Object.freeze(Constructor);
	},

};

const Class = exports.Class = function Class(options) {
	if (!options.hasOwnProperty('constructor')) { throw new Error('options.constructor is not defined'); }
	const self = Object.create(ClassPrivate);
	self.const = options.const == null ? true : !!options.const;
	self.static = Object.freeze(options.static);

	self.getPublic = options.public;
	self.getPrivate = options.private;
	self.getProtected = options.protected;

	self.getSuper(options.extends);

	self.getNameSpaces();
	self.getMethods();
	self.getConstructor(options.constructor);

	ClassMap.set(self.Constructor, self);
	return self.Constructor;
};

function copyPublicProperties(to, from, configurable) {
	Object.keys(from).forEach(function(key) {
		const enumerable = !(/^_/).test(key);
		const descriptor = Object.getOwnPropertyDescriptor(from, key);
		descriptor.configurable = configurable;
		descriptor.enumerable = enumerable;
		!descriptor.get && !descriptor.set && (descriptor.writable = configurable);
		Object.defineProperty(to, key.slice(!enumerable), descriptor);
	});
	return to;
}

function idFunction(arg) { return arg; }

const moduleName = 'es6lib/object'; if (typeof module !== 'undefined') { module.exports = exports; } else if (typeof define === 'function') { define(moduleName, exports); } else if (typeof window !== 'undefined' && typeof module === 'undefined') { window[moduleName] = exports; } return exports; })({ });<|MERGE_RESOLUTION|>--- conflicted
+++ resolved
@@ -185,11 +185,7 @@
 			} break;
 			case 'public': {
 				this.public = copyPublicProperties(Object.create(this.super.public), this.public, this.const);
-<<<<<<< HEAD
 				this.protected && this.super.protected && (this.protected = assignDescriptors(this.protected, this.super.protected));
-=======
-				this.protected = assignDescriptors(this.protected || { }, this.super.protected);
->>>>>>> 07d3f681
 			} break;
 			case '__proto__': {
 				this.public = copyPublicProperties(Object.create(this.super.prototype), this.public, this.const);
